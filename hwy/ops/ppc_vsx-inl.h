--- conflicted
+++ resolved
@@ -1523,7 +1523,6 @@
   return Iota(d8, 0);
 }
 
-<<<<<<< HEAD
 template <class D, HWY_IF_T_SIZE_D(D, 2)>
 HWY_INLINE VFromD<Repartition<uint8_t, D>> IndicesFromVecBroadcastLaneBytes(
     D d) {
@@ -1544,11 +1543,6 @@
   const Repartition<uint8_t, decltype(d)> d8;
 #if __BYTE_ORDER__ == __ORDER_LITTLE_ENDIAN__
   constexpr __vector unsigned char kBroadcastLaneBytes = {
-=======
-  // Broadcast each lane index to all 4 bytes of T
-#if HWY_IS_LITTLE_ENDIAN
-  const __vector unsigned char kBroadcastLaneBytes = {
->>>>>>> 9e29b451
       0, 0, 0, 0, 4, 4, 4, 4, 8, 8, 8, 8, 12, 12, 12, 12};
 #else
   constexpr __vector unsigned char kBroadcastLaneBytes = {
@@ -1618,7 +1612,6 @@
   return Indices128<TFromD<D>, MaxLanes(D())>{BitCast(d8, vec).raw};
 }
 
-<<<<<<< HEAD
 template <class D, typename TI,
           HWY_IF_T_SIZE_ONE_OF_D(D, (1 << 2) | (1 << 4) | (1 << 8))>
 HWY_API Indices128<TFromD<D>, MaxLanes(D())> IndicesFromVec(
@@ -1629,15 +1622,6 @@
   const RebindToUnsigned<decltype(d)> du;
   using TU = TFromD<decltype(du)>;
   HWY_DASSERT(AllTrue(du, Lt(vec, Set(du, static_cast<TU>(N * 2)))));
-=======
-  // Broadcast each lane index to all 8 bytes of T
-#if HWY_IS_LITTLE_ENDIAN
-  const __vector unsigned char kBroadcastLaneBytes = {0, 0, 0, 0, 0, 0, 0, 0,
-                                                      8, 8, 8, 8, 8, 8, 8, 8};
-#else
-  const __vector unsigned char kBroadcastLaneBytes = {
-      7, 7, 7, 7, 7, 7, 7, 7, 15, 15, 15, 15, 15, 15, 15, 15};
->>>>>>> 9e29b451
 #endif
 
   const Repartition<uint8_t, decltype(d)> d8;
